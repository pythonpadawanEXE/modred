from __future__ import print_function
from __future__ import absolute_import
from future.builtins import object

import numpy as np

from .vectorspace import VectorSpaceMatrices, VectorSpaceHandles
from . import util
from . import parallel


def compute_DMD_matrices_snaps_method(
    vecs, adv_vecs=None, mode_indices=None, inner_product_weights=None,
    atol=1e-13, rtol=None, max_num_eigvals=None, return_all=False):
    """Computes DMD modes using data stored in matrices, using method of
    snapshots.

    Args:
        ``vecs``: Matrix whose columns are data vectors.

    Kwargs:
        ``adv_vecs``: Matrix whose columns are data vectors advanced in time.
        If not provided, then it is assumed that the vectors describe a
        sequential time-series. Thus ``vecs`` becomes ``vecs[:, :-1]`` and
        ``adv_vecs`` becomes ``vecs[:, 1:]``.

        ``mode_indices``: List of indices describing which modes to compute.
        Examples are ``range(10)`` or ``[3, 0, 6, 8]``.  If no mode indices are
        specified, then all modes will be computed.

        ``inner_product_weights``: 1D array or matrix of inner product weights.
        Corresponds to :math:`W` in inner product :math:`v_1^* W v_2`.

        ``atol``: Level below which eigenvalues of correlation matrix are
        truncated.

        ``rtol``: Maximum relative difference between largest and smallest
        eigenvalues of correlation matrix.  Smaller ones are truncated.

        ``max_num_eigvals``: Maximum number of DMD eigenvalues that will be
        computed.  This is enforced by truncating the basis onto which the
        approximating linear map is projected.  Computationally, this
        corresponds to truncating the eigendecomposition of the correlation
        matrix. If set to None, no truncation will be performed, and the
        maximum possible number of DMD eigenvalues will be computed.

        ``return_all``: Return more objects, see below. Default is false.

    Returns:
        ``exact_modes``: Matrix whose columns are exact DMD modes.

        ``proj_modes``: Matrix whose columns are projected DMD modes.

        ``eigvals``: 1D array of eigenvalues of approximating low-order linear
        map (DMD eigenvalues).

        ``spectral_coeffs``: 1D array of DMD spectral coefficients, calculated
        as the magnitudes of the projection coefficients of first data vector.
        The projection is onto the span of the DMD modes using the
        (biorthogonal) adjoint DMD modes.  Note that this is the same as a
        least-squares projection onto the span of the DMD modes.

        If ``return_all`` is true, also returns:

        ``R_low_order_eigvecs``: Matrix of right eigenvectors of approximating
        low-order linear map.

        ``L_low_order_eigvecs``: Matrix of left eigenvectors of approximating
        low-order linear map.

        ``correlation_mat_eigvals``: 1D array of eigenvalues of
        correlation matrix.

        ``correlation_mat_eigvecs``: Matrix of eigenvectors of
        correlation matrix.

        ``correlation_mat``: Correlation matrix; elements are inner products of
        data vectors with each other.

        ``cross_correlation_mat``: Cross-correlation matrix; elements are inner
        products of data vectors with data vectors advanced in time. Going down
        rows, the data vector changes; going across columns the advanced data
        vector changes.

    This uses the method of snapshots, which is faster than the direct method
    (see :py:func:`compute_DMD_matrices_direct_method`) when ``vecs`` has more
    rows than columns, i.e., when there are more elements in a vector than
    there are vectors. However, it "squares" this matrix and its singular
    values, making it slightly less accurate than the direct method."""
    if parallel.is_distributed():
        raise RuntimeError('Cannot run in parallel.')
    vec_space = VectorSpaceMatrices(weights=inner_product_weights)
    vecs = util.make_mat(vecs)
    # Sequential dataset
    if adv_vecs is None:
        # Compute correlation mat for all vectors.
        # This is more efficient because only one call is made to the inner
        # product routine, even though we don't need the last row and column
        # yet.
        expanded_correlation_mat = \
            vec_space.compute_symmetric_inner_product_mat(vecs)
        correlation_mat = expanded_correlation_mat[:-1, :-1]
        cross_correlation_mat = expanded_correlation_mat[:-1, 1:]
    # Non-sequential data
    else:
        adv_vecs = util.make_mat(adv_vecs)
        if vecs.shape != adv_vecs.shape:
            raise ValueError(('vecs and adv_vecs are not the same shape.'))
        # Compute the correlation matrix from the unadvanced snapshots only.
        correlation_mat = np.mat(vec_space.compute_symmetric_inner_product_mat(
            vecs))
        cross_correlation_mat = np.mat(vec_space.compute_inner_product_mat(
            vecs, adv_vecs))

    correlation_mat_eigvals, correlation_mat_eigvecs = util.eigh(
        correlation_mat, is_positive_definite=True, atol=atol, rtol=rtol)

    # Truncate if necessary
    if max_num_eigvals is not None and (
        max_num_eigvals < correlation_mat_eigvals.size):
        correlation_mat_eigvals = correlation_mat_eigvals[:max_num_eigvals]
        correlation_mat_eigvecs = correlation_mat_eigvecs[:, :max_num_eigvals]

    # Compute low-order linear map for sequential or non-sequential case.
    correlation_mat_eigvals_sqrt_inv = np.mat(np.diag(
        correlation_mat_eigvals ** -0.5))
    low_order_linear_map = (
        correlation_mat_eigvals_sqrt_inv * correlation_mat_eigvecs.H *
        cross_correlation_mat * correlation_mat_eigvecs *
        correlation_mat_eigvals_sqrt_inv)

    # Compute eigendecomposition of low-order linear map.
    eigvals, R_low_order_eigvecs, L_low_order_eigvecs =\
        util.eig_biorthog(low_order_linear_map, scale_choice='left')
    build_coeffs_proj = (
        correlation_mat_eigvecs * correlation_mat_eigvals_sqrt_inv *
        R_low_order_eigvecs)
    build_coeffs_exact = build_coeffs_proj * np.mat(np.diag(eigvals ** -1.))
    spectral_coeffs = np.abs(np.array(
        L_low_order_eigvecs.H *
        np.mat(np.diag(np.sqrt(correlation_mat_eigvals))) *
        correlation_mat_eigvecs[0, :].T).squeeze())

    # For sequential data, user must provide one more vec than columns of
    # build_coeffs.
    if vecs.shape[1] - build_coeffs_exact.shape[0] == 1:
        exact_modes = vec_space.lin_combine(vecs[:, 1:],
            build_coeffs_exact, coeff_mat_col_indices=mode_indices)
        proj_modes = vec_space.lin_combine(vecs[:, :-1],
            build_coeffs_proj, coeff_mat_col_indices=mode_indices)
    # For non-sequential data, user must provide as many vecs as columns of
    # build_coeffs.
    elif vecs.shape[1] == build_coeffs_exact.shape[0]:
        exact_modes = vec_space.lin_combine(
            adv_vecs, build_coeffs_exact, coeff_mat_col_indices=mode_indices)
        proj_modes = vec_space.lin_combine(
            vecs, build_coeffs_proj, coeff_mat_col_indices=mode_indices)
    else:
        raise ValueError(('Number of cols in vecs does not match '
            'number of rows in build_coeffs matrix.'))

    if return_all:
        return (
            exact_modes, proj_modes, eigvals, spectral_coeffs,
            R_low_order_eigvecs, L_low_order_eigvecs, correlation_mat_eigvals,
            correlation_mat_eigvecs, correlation_mat, cross_correlation_mat)
    else:
        return exact_modes, proj_modes, eigvals, spectral_coeffs


def compute_DMD_matrices_direct_method(
    vecs, adv_vecs=None, mode_indices=None, inner_product_weights=None,
    atol=1e-13, rtol=None, max_num_eigvals=None, return_all=False):
    """Computes DMD modes using data stored in matrices, using direct method.

    Args:
        ``vecs``: Matrix whose columns are data vectors.

    Kwargs:
        ``adv_vecs``: Matrix whose columns are data vectors advanced in time.
        If not provided, then it is assumed that the vectors describe a
        sequential time-series. Thus ``vecs`` becomes ``vecs[:, :-1]`` and
        ``adv_vecs`` becomes ``vecs[:, 1:]``.

        ``mode_indices``: List of indices describing which modes to compute.
        Examples are ``range(10)`` or ``[3, 0, 6, 8]``.  If no mode indices are
        specified, then all modes will be computed.

        ``inner_product_weights``: 1D array or matrix of inner product weights.
        Corresponds to :math:`W` in inner product :math:`v_1^* W v_2`.

        ``atol``: Level below which eigenvalues of correlation matrix are
        truncated.

        ``rtol``: Maximum relative difference between largest and smallest
        eigenvalues of correlation matrix.  Smaller ones are truncated.

        ``max_num_eigvals``: Maximum number of DMD eigenvalues that will be
        computed.  This is enforced by truncating the basis onto which the
        approximating linear map is projected.  Computationally, this
        corresponds to truncating the eigendecomposition of the correlation
        matrix. If set to None, no truncation will be performed, and the
        maximum possible number of DMD eigenvalues will be computed.

        ``return_all``: Return more objects, see below. Default is false.

    Returns:

        ``exact_modes``: Matrix whose columns are exact DMD modes.

        ``proj_modes``: Matrix whose columns are projected DMD modes.

        ``eigvals``: 1D array of eigenvalues of approximating low-order linear
        map (DMD eigenvalues).

        ``spectral_coeffs``: 1D array of DMD spectral coefficients, calculated
        as the magnitudes of the projection coefficients of first data vector.
        The projection is onto the span of the DMD modes using the
        (biorthogonal) adjoint DMD modes.  Note that this is the same as a
        least-squares projection onto the span of the DMD modes.

        If ``return_all`` is true, also returns:

        ``R_low_order_eigvecs``: Matrix of right eigenvectors of approximating
        low-order linear map.

        ``L_low_order_eigvecs``: Matrix of left eigenvectors of approximating
        low-order linear map.

        ``correlation_mat_eigvals``: 1D array of eigenvalues of correlation
        matrix, which are the squares of the singular values of the data
        matrix.

        ``correlation_mat_eigvecs``: Matrix of eigenvectors of correlation
        matrix, which are also the right singular vectors of the data matrix.

    This method does not square the matrix of vectors as in the method of
    snapshots (:py:func:`compute_DMD_matrices_snaps_method`). It's slightly
    more accurate, but slower when the number of elements in a vector is more
    than the number of vectors, i.e.,  when ``vecs`` has more rows than
    columns.
    """
    if parallel.is_distributed():
        raise RuntimeError('Cannot run in parallel.')
    vec_space = VectorSpaceMatrices(weights=inner_product_weights)
    vecs = util.make_mat(vecs)
    if adv_vecs is not None:
        adv_vecs = util.make_mat(adv_vecs)

    if inner_product_weights is None:
        vecs_weighted = vecs
        if adv_vecs is not None:
            adv_vecs_weighted = adv_vecs
    elif inner_product_weights.ndim == 1:
        sqrt_weights = np.mat(np.diag(inner_product_weights**0.5))
        vecs_weighted = sqrt_weights * vecs
        if adv_vecs is not None:
            adv_vecs_weighted = sqrt_weights * adv_vecs
    elif inner_product_weights.ndim == 2:
        if inner_product_weights.shape[0] > 500:
            print('Warning: Cholesky decomposition could be time consuming.')
        sqrt_weights = np.mat(np.linalg.cholesky(inner_product_weights)).H
        vecs_weighted = sqrt_weights * vecs
        if adv_vecs is not None:
            adv_vecs_weighted = sqrt_weights * adv_vecs

    # Compute low-order linear map for sequential snapshot set.  This takes
    # advantage of the fact that for a sequential dataset, the unadvanced
    # and advanced vectors overlap.
    if adv_vecs is None:
        U, sing_vals, correlation_mat_eigvecs = util.svd(
            vecs_weighted[:, :-1], atol=atol, rtol=rtol)

        # Truncate if necessary
        if max_num_eigvals is not None and (
            max_num_eigvals < sing_vals.size):
            U = U[:, :max_num_eigvals]
            sing_vals = sing_vals[:max_num_eigvals]
            correlation_mat_eigvecs = correlation_mat_eigvecs[
                :, :max_num_eigvals]

        correlation_mat_eigvals = sing_vals ** 2.
        correlation_mat_eigvals_sqrt_inv = np.mat(np.diag(sing_vals ** -1.))
        correlation_mat = (
            correlation_mat_eigvecs *
            np.mat(np.diag(correlation_mat_eigvals)) *
            correlation_mat_eigvecs.H)
        last_col = U.H * vecs_weighted[:, -1]
        low_order_linear_map = np.mat(np.concatenate(
            (correlation_mat_eigvals_sqrt_inv * correlation_mat_eigvecs.H * \
            correlation_mat[:, 1:], last_col), axis=1)) * \
            correlation_mat_eigvecs * correlation_mat_eigvals_sqrt_inv
    else:
        if vecs.shape != adv_vecs.shape:
            raise ValueError(('vecs and adv_vecs are not the same shape.'))
        U, sing_vals, correlation_mat_eigvecs = util.svd(
            vecs_weighted, atol=atol, rtol=rtol)

        # Truncate if necessary
        if max_num_eigvals is not None and (
            max_num_eigvals < sing_vals.size):
            U = U[:, :max_num_eigvals]
            sing_vals = sing_vals[:max_num_eigvals]
            correlation_mat_eigvecs = correlation_mat_eigvecs[
                :, :max_num_eigvals]

        correlation_mat_eigvals = sing_vals ** 2
        correlation_mat_eigvals_sqrt_inv = np.mat(np.diag(sing_vals ** -1.))
        low_order_linear_map = (
            U.H * adv_vecs_weighted *
            correlation_mat_eigvecs * correlation_mat_eigvals_sqrt_inv)

    # Compute eigendecomposition of low-order linear map.
    eigvals, R_low_order_eigvecs, L_low_order_eigvecs =\
        util.eig_biorthog(low_order_linear_map, scale_choice='left')
    build_coeffs_proj = (
        correlation_mat_eigvecs * correlation_mat_eigvals_sqrt_inv *
        R_low_order_eigvecs)
    build_coeffs_exact = build_coeffs_proj * np.mat(np.diag(eigvals ** -1.))
    spectral_coeffs = np.abs(np.array(
        L_low_order_eigvecs.H *
        np.mat(np.diag(np.sqrt(correlation_mat_eigvals))) *
        correlation_mat_eigvecs[0, :].T).squeeze())

    # For sequential data, user must provide one more vec than columns of
    # build_coeffs.
    if vecs.shape[1] - build_coeffs_exact.shape[0] == 1:
        exact_modes = vec_space.lin_combine(vecs[:, 1:],
            build_coeffs_exact, coeff_mat_col_indices=mode_indices)
        proj_modes = vec_space.lin_combine(vecs[:, :-1],
            build_coeffs_proj, coeff_mat_col_indices=mode_indices)
    # For sequential data, user must provide as many vecs as columns of
    # build_coeffs.
    elif vecs.shape[1] == build_coeffs_exact.shape[0]:
        exact_modes = vec_space.lin_combine(
            adv_vecs, build_coeffs_exact, coeff_mat_col_indices=mode_indices)
        proj_modes = vec_space.lin_combine(
            vecs, build_coeffs_proj, coeff_mat_col_indices=mode_indices)
    else:
        raise ValueError(('Number of cols in vecs does not match '
            'number of rows in build_coeffs matrix.'))

    if return_all:
        return (
            exact_modes, proj_modes, eigvals, spectral_coeffs,
            R_low_order_eigvecs, L_low_order_eigvecs, correlation_mat_eigvals,
            correlation_mat_eigvecs)
    else:
        return exact_modes, proj_modes, eigvals, spectral_coeffs


class DMDHandles(object):
    """Dynamic Mode Decomposition implemented for large datasets.

    Args:
        ``inner_product``: Function that computes inner product of two vector
        objects.

    Kwargs:
        ``put_mat``: Function to put a matrix out of modred, e.g., write it to
        file.

        ``get_mat``: Function to get a matrix into modred, e.g., load it from
        file.

        ``max_vecs_per_node``: Maximum number of vectors that can be stored in
        memory, per node.

        ``verbosity``: 1 prints progress and warnings, 0 prints almost nothing.

    Computes DMD modes from vector objects (or handles).  It uses
    :py:class:`vectorspace.VectorSpaceHandles` for low level functions.

    Usage::

      myDMD = DMDHandles(my_inner_product)
      myDMD.compute_decomp(vec_handles)
      myDMD.compute_exact_modes(range(50), mode_handles)

    See also :func:`compute_DMD_matrices_snaps_method`,
    :func:`compute_DMD_matrices_direct_method`, and :mod:`vectors`.
    """
    def __init__(
        self, inner_product, get_mat=util.load_array_text,
        put_mat=util.save_array_text, max_vecs_per_node=None, verbosity=1):
        """Constructor"""
        self.get_mat = get_mat
        self.put_mat = put_mat
        self.verbosity = verbosity
        self.eigvals = None
        self.correlation_mat = None
        self.cross_correlation_mat = None
        self.correlation_mat_eigvals = None
        self.correlation_mat_eigvecs = None
        self.low_order_linear_map = None
        self.L_low_order_eigvecs = None
        self.R_low_order_eigvecs = None
        self.spectral_coeffs = None
        self.proj_coeffs = None
        self.adv_proj_coeffs = None
        self.vec_space = VectorSpaceHandles(inner_product=inner_product,
            max_vecs_per_node=max_vecs_per_node, verbosity=verbosity)
        self.vec_handles = None
        self.adv_vec_handles = None


    def get_decomp(
        self, eigvals_src, R_low_order_eigvecs_src, L_low_order_eigvecs_src,
        correlation_mat_eigvals_src, correlation_mat_eigvecs_src):
        """Gets the decomposition matrices from sources (memory or file).

        Args:
            ``eigvals_src``: Source from which to retrieve eigenvalues of
            approximating low-order linear map (DMD eigenvalues).

            ``R_low_order_eigvecs_src``: Source from which to retrieve right
            eigenvectors of approximating low-order linear DMD map.

            ``L_low_order_eigvecs_src``: Source from which to retrieve left
            eigenvectors of approximating low-order linear DMD map.

            ``correlation_mat_eigvals_src``: Source from which to retrieve
            eigenvalues of correlation matrix.

            ``correlation_mat_eigvecs_src``: Source from which to retrieve
            eigenvectors of correlation matrix.
        """
        self.eigvals = np.squeeze(np.array(
            parallel.call_and_bcast(self.get_mat, eigvals_src)))
        self.R_low_order_eigvecs = parallel.call_and_bcast(
            self.get_mat, R_low_order_eigvecs_src)
        self.L_low_order_eigvecs = parallel.call_and_bcast(
            self.get_mat, L_low_order_eigvecs_src)
        self.correlation_mat_eigvals = np.squeeze(np.array(
            parallel.call_and_bcast(
            self.get_mat, correlation_mat_eigvals_src)))
        self.correlation_mat_eigvecs = parallel.call_and_bcast(
            self.get_mat, correlation_mat_eigvecs_src)


    def get_correlation_mat(self, src):
      """Gets the correlation matrix from source (memory or file).

        Args:
            ``src``: Source from which to retrieve correlation matrix.
        """
      self.correlation_mat = parallel.call_and_bcast(self.get_mat, src)


    def get_cross_correlation_mat(self, src):
        """Gets the cross-correlation matrix from source (memory or file).

        Args:
            ``src``: Source from which to retrieve cross-correlation matrix.
        """
        self.cross_correlation_mat = parallel.call_and_bcast(self.get_mat, src)


    def get_spectral_coeffs(self, src):
        """Gets the spectral coefficients from source (memory or file).

        Args:
            ``src``: Source from which to retrieve spectral coefficients.
        """
        self.spectral_coeffs = parallel.call_and_bcast(self.get_mat, src)


    def get_proj_coeffs(self, src, adv_src):
        """Gets the projection coefficients and advanced projection coefficients
        from sources (memory or file).

        Args:
            ``src``: Source from which to retrieve projection coefficients.

            ``adv_src``: Source from which to retrieve advanced projection
            coefficients.
        """
        self.proj_coeffs = parallel.call_and_bcast(self.get_mat, src)
        self.adv_proj_coeffs = parallel.call_and_bcast(self.get_mat, adv_src)


    def put_decomp(
        self, eigvals_dest, R_low_order_eigvecs_dest, L_low_order_eigvecs_dest,
        correlation_mat_eigvals_dest, correlation_mat_eigvecs_dest):
        """Puts the decomposition matrices in destinations (memory or file).

        Args:
            ``eigvals_dest``: Destination in which to put eigenvalues of
            approximating low-order linear map (DMD eigenvalues).

            ``R_low_order_eigvecs_dest``: Destination in which to put right
            eigenvectors of approximating low-order linear map.

            ``L_low_order_eigvecs_dest``: Destination in which to put left
            eigenvectors of approximating low-order linear map.

            ``correlation_mat_eigvals_dest``: Destination in which to put
            eigenvalues of correlation matrix.

            ``correlation_mat_eigvecs_dest``: Destination in which to put
            eigenvectors of correlation matrix.
        """
        # Don't check if rank is zero because the following methods do.
        self.put_eigvals(eigvals_dest)
        self.put_R_low_order_eigvecs(R_low_order_eigvecs_dest)
        self.put_L_low_order_eigvecs(L_low_order_eigvecs_dest)
        self.put_correlation_mat_eigvals(correlation_mat_eigvals_dest)
        self.put_correlation_mat_eigvecs(correlation_mat_eigvecs_dest)


    def put_eigvals(self, dest):
        """Puts eigenvalues of approximating low-order-linear map (DMD
        eigenvalues) to ``dest``."""
        if parallel.is_rank_zero():
            self.put_mat(self.eigvals, dest)
        parallel.barrier()


    def put_R_low_order_eigvecs(self, dest):
        """Puts right eigenvectors of approximating low-order linear map to
        ``dest``."""
        if parallel.is_rank_zero():
            self.put_mat(self.R_low_order_eigvecs, dest)
        parallel.barrier()


    def put_L_low_order_eigvecs(self, dest):
        """Puts left eigenvectors of approximating low-order linear map to
        ``dest``."""
        if parallel.is_rank_zero():
            self.put_mat(self.L_low_order_eigvecs, dest)
        parallel.barrier()


    def put_correlation_mat_eigvals(self, dest):
        """Puts eigenvalues of correlation matrix to ``dest``."""
        if parallel.is_rank_zero():
            self.put_mat(self.correlation_mat_eigvals, dest)
        parallel.barrier()


    def put_correlation_mat_eigvecs(self, dest):
        """Puts eigenvectors of correlation matrix to ``dest``."""
        if parallel.is_rank_zero():
            self.put_mat(self.correlation_mat_eigvecs, dest)
        parallel.barrier()


    def put_correlation_mat(self, dest):
        """Puts correlation mat to ``dest``."""
        if parallel.is_rank_zero():
            self.put_mat(self.correlation_mat, dest)
        parallel.barrier()


    def put_cross_correlation_mat(self, dest):
        """Puts cross-correlation mat to ``dest``."""
        if parallel.is_rank_zero():
            self.put_mat(self.cross_correlation_mat, dest)
        parallel.barrier()


    def put_spectral_coeffs(self, dest):
        """Puts DMD spectral coefficients to ``dest``."""
        if parallel.is_rank_zero():
            self.put_mat(self.spectral_coeffs, dest)
        parallel.barrier()


    def put_proj_coeffs(self, dest, adv_dest):
        """Puts projection coefficients to ``dest``, advanced projection
        coefficients to ``adv_dest``."""
        if parallel.is_rank_zero():
            self.put_mat(self.proj_coeffs, dest)
            self.put_mat(self.adv_proj_coeffs, adv_dest)
        parallel.barrier()


    def sanity_check(self, test_vec_handle):
        """Checks that user-supplied vector handle and vector satisfy
        requirements.

        Args:
            ``test_vec_handle``: A vector handle to test.

        See :py:meth:`vectorspace.VectorSpaceHandles.sanity_check`.
        """
        self.vec_space.sanity_check(test_vec_handle)


    def compute_eigendecomp(self, atol=1e-13, rtol=None, max_num_eigvals=None):
        """Computes eigendecompositions of correlation matrix and approximating
        low-order linear map.

        Kwargs:
            ``atol``: Level below which eigenvalues of correlation matrix are
            truncated.

            ``rtol``: Maximum relative difference between largest and smallest
            eigenvalues of correlation matrix.  Smaller ones are truncated.

            ``max_num_eigvals``: Maximum number of DMD eigenvalues that will be
            computed.  This is enforced by truncating the basis onto which the
            approximating linear map is projected.  Computationally, this
            corresponds to truncating the eigendecomposition of the correlation
            matrix. If set to None, no truncation will be performed, and the
            maximum possible number of DMD eigenvalues will be computed.

        Useful if you already have the correlation matrix and cross-correlation
        matrix and want to avoid recomputing them.

        Usage::

          DMD.correlation_mat = pre_existing_correlation_mat
          DMD.cross_correlation_mat = pre_existing_cross_correlation_mat
          DMD.compute_eigendecomp()
          DMD.compute_exact_modes(
              mode_idx_list, mode_handles, adv_vec_handles=adv_vec_handles)

        Another way to use this is to compute a DMD using a truncated basis for
        the projection of the approximating linear map.  Start by either
        computing a full decomposition or by loading pre-computed correlation
        and cross-correlation matrices.

        Usage::

          # Start with a full decomposition
          DMD_eigvals, correlation_mat_eigvals = DMD.compute_decomp(
              vec_handles)[0, 3]

          # Do some processing to determine the truncation level, maybe based
          # on the DMD eigenvalues and correlation matrix eigenvalues
          desired_num_eigvals = my_post_processing_func(
              DMD_eigvals, correlation_mat_eigvals)

          # Do a truncated decomposition
          DMD_eigvals_trunc = DMD.compute_eigendecomp(
            max_num_eigvals=desired_num_eigvals)

          # Compute modes for truncated decomposition
          DMD.compute_exact_modes(
              mode_idx_list, mode_handles, adv_vec_handles=adv_vec_handles)

        Since it doesn't overwrite the correlation and cross-correlation
        matrices, ``compute_eigendecomp`` can be called many times in a row to
        do computations for different truncation levels.  However, the results
        of the decomposition (e.g., ``self.eigvals``) do get overwritten, so
        you may want to call a ``put`` method to save those results somehow.
        """
        # Compute eigendecomposition of correlation matrix
        self.correlation_mat_eigvals, self.correlation_mat_eigvecs = \
            parallel.call_and_bcast(
            util.eigh, self.correlation_mat, atol=atol, rtol=None,
            is_positive_definite=True)

        # Truncate if necessary
        if max_num_eigvals is not None and (
            max_num_eigvals < self.correlation_mat_eigvals.size):
            self.correlation_mat_eigvals = self.correlation_mat_eigvals[
                :max_num_eigvals]
            self.correlation_mat_eigvecs = self.correlation_mat_eigvecs[
                :, :max_num_eigvals]

        # Compute low-order linear map
        correlation_mat_eigvals_sqrt_inv = np.mat(np.diag(
            self.correlation_mat_eigvals ** -0.5))
        self.low_order_linear_map = (
            correlation_mat_eigvals_sqrt_inv *
            self.correlation_mat_eigvecs.conj().T *
            self.cross_correlation_mat * self.correlation_mat_eigvecs *
            correlation_mat_eigvals_sqrt_inv)

        # Compute eigendecomposition of low-order linear map
        self.eigvals, self.R_low_order_eigvecs, self.L_low_order_eigvecs =\
            parallel.call_and_bcast(
            util.eig_biorthog, self.low_order_linear_map,
            **{'scale_choice':'left'})


    def compute_decomp(
        self, vec_handles, adv_vec_handles=None, atol=1e-13, rtol=None,
        max_num_eigvals=None):
        """Computes eigendecomposition of low-order linear map approximating
        relationship between vector objects, returning various matrices
        necessary for computing and characterizing DMD modes.

        Args:
            ``vec_handles``: List of handles for vector objects.

        Kwargs:
            ``adv_vec_handles``: List of handles for vector objects advanced in
            time.  If not provided, it is assumed that the vector objects
            describe a sequential time-series. Thus ``vec_handles`` becomes
            ``vec_handles[:-1]`` and ``adv_vec_handles`` becomes
            ``vec_handles[1:]``.

            ``atol``: Level below which DMD eigenvalues are truncated.

            ``rtol``: Maximum relative difference between largest and smallest
            DMD eigenvalues.  Smaller ones are truncated.

            ``max_num_eigvals``: Maximum number of DMD eigenvalues that will be
            computed.  This is enforced by truncating the basis onto which the
            approximating linear map is projected.  Computationally, this
            corresponds to truncating the eigendecomposition of the correlation
            matrix. If set to None, no truncation will be performed, and the
            maximum possible number of DMD eigenvalues will be computed.

        Returns:
            ``eigvals``: 1D array of eigenvalues of low-order linear map, i.e.,
            the DMD eigenvalues.

            ``R_low_order_eigvecs``: Matrix whose columns are right
            eigenvectors of approximating low-order linear map.

            ``L_low_order_eigvecs``: Matrix whose columns are left eigenvectors
            of approximating low-order linear map.

            ``correlation_mat_eigvals``: 1D array of eigenvalues of
            correlation matrix.

            ``correlation_mat_eigvecs``: Matrix whose columns are eigenvectors
            of correlation matrix.
        """
        self.vec_handles = vec_handles
        if adv_vec_handles is not None:
            self.adv_vec_handles = adv_vec_handles
            if len(self.vec_handles) != len(self.adv_vec_handles):
                raise ValueError(('Number of vec_handles and adv_vec_handles'
                    ' is not equal.'))

        # For a sequential dataset, compute correlation mat for all vectors.
        # This is more efficient because only one call is made to the inner
        # product routine, even though we don't need the last row/column yet.
        # Later we need all but the last element of the last column, so it is
        # faster to compute all of this now.  Only one extra element is
        # computed, since this is a symmetric inner product matrix.  Then
        # slice the expanded correlation matrix accordingly.
        if adv_vec_handles is None:
            self.expanded_correlation_mat =\
                self.vec_space.compute_symmetric_inner_product_mat(
                self.vec_handles)
            self.correlation_mat = self.expanded_correlation_mat[:-1, :-1]
            self.cross_correlation_mat = self.expanded_correlation_mat[:-1, 1:]
        # For non-sequential data, compute the correlation matrix from the
        # unadvanced snapshots only.  Compute the cross correlation matrix
        # involving the unadvanced and advanced snapshots separately.
        else:
            self.correlation_mat = \
                self.vec_space.compute_symmetric_inner_product_mat(
                self.vec_handles)
            self.cross_correlation_mat = \
                self.vec_space.compute_inner_product_mat(
                self.vec_handles, self.adv_vec_handles)

        # Compute eigendecomposition of low-order linear map.
        self.compute_eigendecomp(
            atol=atol, rtol=rtol, max_num_eigvals=max_num_eigvals)

        return (
            self.eigvals,
            self.R_low_order_eigvecs,
            self.L_low_order_eigvecs,
            self.correlation_mat_eigvals,
            self.correlation_mat_eigvecs)


    def _compute_build_coeffs_exact(self):
        """Compute build coefficients for exact DMD modes."""
        return (
            self.correlation_mat_eigvecs *
            np.mat(np.diag(self.correlation_mat_eigvals ** -0.5)) *
            self.R_low_order_eigvecs)# *
            #np.mat(np.diag(self.eigvals ** -1.)))


    def _compute_build_coeffs_proj(self):
        """Compute build coefficients for projected DMD modes."""
        return (
            self.correlation_mat_eigvecs *
            np.mat(np.diag(self.correlation_mat_eigvals ** -0.5)) *
            self.R_low_order_eigvecs)


    def compute_exact_modes(
        self, mode_indices, mode_handles, adv_vec_handles=None):
        """Computes exact DMD modes and calls ``put`` on them using mode
        handles.

        Args:
            ``mode_indices``: List of indices describing which exact modes to
            compute, e.g. ``range(10)`` or ``[3, 0, 5]``.

            ``mode_handles``: List of handles for exact modes to compute.

        Kwargs:
            ``vec_handles``: List of handles for vector objects. Optional if
            when calling :py:meth:`compute_decomp`.
        """
        # If advanced vec handles are passed in, set the internal attribute,
        if adv_vec_handles is not None:
            self.adv_vec_handles = adv_vec_handles

        # Compute build coefficient matrix
        build_coeffs_exact = self._compute_build_coeffs_exact()

        # If the internal attribute is set, then compute the modes
        if self.adv_vec_handles is not None:
            self.vec_space.lin_combine(mode_handles, self.adv_vec_handles,
                build_coeffs_exact, coeff_mat_col_indices=mode_indices)
        # If the internal attribute is not set, then check to see if
        # vec_handles is set.  If so, assume a sequential dataset, in which
        # case adv_vec_handles can be taken from a slice of vec_handles.
        elif self.vec_handles is not None:
            if len(self.vec_handles) - build_coeffs_exact.shape[0] == 1:
                self.vec_space.lin_combine(mode_handles, self.vec_handles[1:],
                    build_coeffs_exact, coeff_mat_col_indices=mode_indices)
            else:
                raise(
                    ValueError, ('Number of vec_handles is not correct for a '
                    'sequential dataset.'))
        else:
            raise(ValueError, 'Neither vec_handles nor adv_vec_handles is '
                'defined.')


    def compute_proj_modes(self, mode_indices, mode_handles, vec_handles=None):
        """Computes projected DMD modes and calls ``put`` on them using mode
        handles.

        Args:
            ``mode_indices``: List of indices describing which projected modes
            to compute, e.g. ``range(10)`` or ``[3, 0, 5]``.

            ``mode_handles``: List of handles for projected modes to compute.

        Kwargs:
            ``vec_handles``: List of handles for vector objects. Optional if
            when calling :py:meth:`compute_decomp`.
        """
        if vec_handles is not None:
            self.vec_handles = vec_handles

        # Compute build coefficient matrix
        build_coeffs_proj = self._compute_build_coeffs_proj()

        # For sequential data, the user will provide a list vec_handles that
        # whose length is one larger than the number of rows of the
        # build_coeffs matrix.  This is to be expected, as vec_handles is
        # essentially partitioned into two sets of handles, each of length one
        # less than vec_handles.
        if len(self.vec_handles) - build_coeffs_proj.shape[0] == 1:
            self.vec_space.lin_combine(mode_handles, self.vec_handles[:-1],
                build_coeffs_proj, coeff_mat_col_indices=mode_indices)
        # For a non-sequential dataset, the user will provide a list
        # vec_handles whose length is equal to the number of rows in the
        # build_coeffs matrix.
        elif len(self.vec_handles) == build_coeffs_proj.shape[0]:
            self.vec_space.lin_combine(mode_handles, self.vec_handles,
                build_coeffs_proj, coeff_mat_col_indices=mode_indices)
        # Otherwise, raise an error, as the number of handles should fit one of
        # the two cases described above.
        else:
            raise ValueError(('Number of vec_handles does not match number of '
                'columns in build_coeffs_proj matrix.'))


    def compute_spectrum(self):
        """Computes DMD spectral coefficients.  These coefficients come from a
        biorthogonal projection of the first vector object onto the exact DMD
        modes, which is analytically equivalent to doing a least-squares
        projection onto the projected DMD modes.

        Returns:
            ``spectral_coeffs``: 1D array of DMD spectral coefficients,
            calculated as the magnitudes of the projection coefficients of first
            data vector.  The projection is onto the span of the DMD modes using
            the (biorthogonal) adjoint DMD modes.  Note that this is the same as
            a least-squares projection onto the span of the DMD modes.

        """
        # TODO: maybe allow for user to choose which column to spectrum from?
        # ie first, last, or mean?
        self.spectral_coeffs = np.abs(np.array(
            self.L_low_order_eigvecs.H *
            np.mat(np.diag(np.sqrt(self.correlation_mat_eigvals))) *
            np.mat(self.correlation_mat_eigvecs[0, :]).T).squeeze())
        return self.spectral_coeffs


    # Note that a biorthogonal projection onto the exact DMD modes is the same
    # as a least squares projection onto the projected DMD modes, so there is
    # only one method for computing the projection coefficients.
    def compute_proj_coeffs(self):
        """Computes projection of vector objects onto DMD modes.  Note that a
        biorthogonal projection onto exact DMD modes is analytically equivalent
        to a least-squares projection onto projected DMD modes.

        Returns:
            ``proj_coeffs``: Matrix of projection coefficients for vector
            objects, expressed as a linear combination of DMD modes.  Columns
            correspond to vector objects, rows correspond to DMD modes.

            ``adv_proj_coeffs``: Matrix of projection coefficients for vector
            objects advanced in time, expressed as a linear combination of DMD
            modes.  Columns correspond to vector objects, rows correspond to
            DMD modes.
        """
        self.proj_coeffs = (
            self.L_low_order_eigvecs.H *
            np.mat(np.diag(np.sqrt(self.correlation_mat_eigvals))) *
            self.correlation_mat_eigvecs.T)
        self.adv_proj_coeffs = (
            self.L_low_order_eigvecs.H *
            np.mat(np.diag(self.correlation_mat_eigvals ** -0.5)) *
            self.correlation_mat_eigvecs.T * self.cross_correlation_mat)
        return self.proj_coeffs, self.adv_proj_coeffs


def compute_TLSqrDMD_matrices_snaps_method(
    vecs, adv_vecs=None, mode_indices=None, inner_product_weights=None,
    atol=1e-13, rtol=None, max_num_eigvals=None, return_all=False):
    """Computes Total Least Squares DMD modes using data stored in matrices,
    using method of snapshots.

    Args:
        ``vecs``: Matrix whose columns are data vectors.

    Kwargs:
        ``adv_vecs``: Matrix whose columns are data vectors advanced in time.
        If not provided, then it is assumed that the vectors describe a
        sequential time-series. Thus ``vecs`` becomes ``vecs[:, :-1]`` and
        ``adv_vecs`` becomes ``vecs[:, 1:]``.

        ``mode_indices``: List of indices describing which modes to compute.
        Examples are ``range(10)`` or ``[3, 0, 6, 8]``.  If no mode indices are
        specified, then all modes will be computed.

        ``inner_product_weights``: 1D array or matrix of inner product weights.
        Corresponds to :math:`W` in inner product :math:`v_1^* W v_2`.

        ``atol``: Level below which eigenvalues of correlation matrix are
        truncated.

        ``rtol``: Maximum relative difference between largest and smallest
        eigenvalues of correlation matrix.  Smaller ones are truncated.

        ``max_num_eigvals``: Maximum number of DMD eigenvalues that will be
        computed.  This is enforced by truncating the basis onto which the
        approximating linear map is projected.  Computationally, this
        corresponds to truncating the eigendecomposition of the correlation
        matrix. If set to None, no truncation will be performed, and the
        maximum possible number of DMD eigenvalues will be computed.

        ``return_all``: Return more objects, see below. Default is false.

    Returns:
        ``exact_modes``: Matrix whose columns are exact DMD modes.

        ``proj_modes``: Matrix whose columns are projected DMD modes.

<<<<<<< HEAD
=======

>>>>>>> a1a19841
        ``eigvals``: 1D array of eigenvalues of approximating low-order linear
        map (DMD eigenvalues).

        ``spectral_coeffs``: 1D array of DMD spectral coefficients, based on
        projection of first data vector.

        If ``return_all`` is true, also returns:

        ``R_low_order_eigvecs``: Matrix of right eigenvectors of approximating
        low-order linear map.

        ``L_low_order_eigvecs``: Matrix of left eigenvectors of approximating
        low-order linear map.

        ``sum_correlation_mat_eigvals``: 1D array of eigenvalues of
        sum correlation matrix.

        ``sum_correlation_mat_eigvecs``: Matrix whose columns are
        eigenvectors of sum correlation matrix.

        ``proj_correlation_mat_eigvals``: 1D array of eigenvalues of
        projected correlation matrix.

        ``proj_correlation_mat_eigvecs``: Matrix whose columns are
        eigenvectors of projected correlation matrix.

        ``correlation_mat``: Correlation matrix; elements are inner products of
        data vectors with each other.

        ``adv_correlation_mat``: Advanced correlation matrix; elements are
        inner products of advanced data vectors with each other.

        ``cross_correlation_mat``: Cross-correlation matrix; elements are inner
        products of data vectors with data vectors advanced in time. Going down
        rows, the data vector changes; going across columns the advanced data
        vector changes.

    This uses the method of snapshots, which is faster than the direct method
    (see :py:func:`compute_TLSqrDMD_matrices_direct_method`) when ``vecs`` has
    more rows than columns, i.e., when there are more elements in a vector than
    there are vectors. However, it "squares" this matrix and its singular
    values, making it slightly less accurate than the direct method.

    Note that max_num_eigvals must be set to a value smaller than the rank of
    the dataset.  In other words, if the projection basis for
    total-least-squares DMD is not truncated, then the algorithm reduces to
    standard DMD.  For over-constrained datasets (number of columns in data
    matrix is larger than the number of rows), this occurs naturally.  For
    under-constrained datasets, (number of vector objects is smaller than size
    of vector objects), this must be done explicitly by the user.  At this
    time, there is no standard method for choosing a truncation level.  One
    approach is to look at the roll-off of the correlation matrix eigenvalues,
    which contains information about the "energy" content of each projection
    basis vectors.
    """
    if parallel.is_distributed():
        raise RuntimeError('Cannot run in parallel.')
    vec_space = VectorSpaceMatrices(weights=inner_product_weights)
    vecs = util.make_mat(vecs)
    # Sequential dataset
    if adv_vecs is None:
        # Compute correlation mat for all vectors.
        # This is more efficient because only one call is made to the inner
        # product routine, even though we don't need the last row and column
        # yet.
        expanded_correlation_mat = \
            vec_space.compute_symmetric_inner_product_mat(vecs)
        correlation_mat = expanded_correlation_mat[:-1, :-1]
        cross_correlation_mat = expanded_correlation_mat[:-1, 1:]
        adv_correlation_mat = expanded_correlation_mat[1:, 1:]
    # Non-sequential data
    else:
        adv_vecs = util.make_mat(adv_vecs)
        if vecs.shape != adv_vecs.shape:
            raise ValueError(('vecs and adv_vecs are not the same shape.'))
        # Compute the correlation matrix from the unadvanced snapshots only.
        correlation_mat = np.mat(vec_space.compute_symmetric_inner_product_mat(
            vecs))
        cross_correlation_mat = np.mat(vec_space.compute_inner_product_mat(
            vecs, adv_vecs))
        adv_correlation_mat = np.mat(
            vec_space.compute_symmetric_inner_product_mat(
            adv_vecs))

    sum_correlation_mat_eigvals, sum_correlation_mat_eigvecs =\
        util.eigh(
        correlation_mat + adv_correlation_mat, is_positive_definite=True,
        atol=atol, rtol=rtol)

    # Truncate if necessary
    if max_num_eigvals is not None and (
        max_num_eigvals < sum_correlation_mat_eigvals.size):
        sum_correlation_mat_eigvals = sum_correlation_mat_eigvals[
            :max_num_eigvals]
        sum_correlation_mat_eigvecs = sum_correlation_mat_eigvecs[
            :, :max_num_eigvals]

    # Compute eigendecomposition of projected correlation matrix
    proj_correlation_mat = (
        sum_correlation_mat_eigvecs *
        sum_correlation_mat_eigvecs.H *
        correlation_mat *
        sum_correlation_mat_eigvecs *
        sum_correlation_mat_eigvecs.H)
    proj_correlation_mat_eigvals, proj_correlation_mat_eigvecs = util.eigh(
        proj_correlation_mat, atol=atol, rtol=None, is_positive_definite=True)

    # Truncate if necessary
    if max_num_eigvals is not None and (
        max_num_eigvals < proj_correlation_mat_eigvals.size):
        proj_correlation_mat_eigvals = proj_correlation_mat_eigvals[
            :max_num_eigvals]
        proj_correlation_mat_eigvecs = proj_correlation_mat_eigvecs[
            :, :max_num_eigvals]

    # Compute low-order linear map
    proj_correlation_mat_eigvals_sqrt_inv = np.mat(np.diag(
        proj_correlation_mat_eigvals ** -0.5))
    low_order_linear_map = (
        proj_correlation_mat_eigvals_sqrt_inv *
        proj_correlation_mat_eigvecs.H *
        sum_correlation_mat_eigvecs *
        sum_correlation_mat_eigvecs.H *
        cross_correlation_mat *
        sum_correlation_mat_eigvecs *
        sum_correlation_mat_eigvecs.H *
        proj_correlation_mat_eigvecs *
        proj_correlation_mat_eigvals_sqrt_inv)

    # Compute eigendecomposition of low-order linear map.
    eigvals, R_low_order_eigvecs, L_low_order_eigvecs =\
        util.eig_biorthog(low_order_linear_map, scale_choice='left')
    build_coeffs_proj = (sum_correlation_mat_eigvecs *
        sum_correlation_mat_eigvecs.H *
        proj_correlation_mat_eigvecs *
        np.mat(np.diag(proj_correlation_mat_eigvals ** -0.5)) *
        R_low_order_eigvecs)
    build_coeffs_exact = build_coeffs_proj * np.mat(np.diag(eigvals ** -1.))
    spectral_coeffs = np.abs(np.array(
        L_low_order_eigvecs.H *
        np.mat(np.diag(np.sqrt(proj_correlation_mat_eigvals))) *
        proj_correlation_mat_eigvecs[0, :].T)).squeeze()

    # For sequential data, user must provide one more vec than columns of
    # build_coeffs.
    if vecs.shape[1] - build_coeffs_exact.shape[0] == 1:
        exact_modes = vec_space.lin_combine(vecs[:, 1:],
            build_coeffs_exact, coeff_mat_col_indices=mode_indices)
        proj_modes = vec_space.lin_combine(vecs[:, :-1],
            build_coeffs_proj, coeff_mat_col_indices=mode_indices)
    # For non-sequential data, user must provide as many vecs as columns of
    # build_coeffs.
    elif vecs.shape[1] == build_coeffs_exact.shape[0]:
        exact_modes = vec_space.lin_combine(
            adv_vecs, build_coeffs_exact, coeff_mat_col_indices=mode_indices)
        proj_modes = vec_space.lin_combine(
            vecs, build_coeffs_proj, coeff_mat_col_indices=mode_indices)
    else:
        raise ValueError(('Number of cols in vecs does not match '
            'number of rows in build_coeffs matrix.'))


    if return_all:
        return (
            exact_modes, proj_modes, eigvals, spectral_coeffs,
            R_low_order_eigvecs, L_low_order_eigvecs,
            sum_correlation_mat_eigvals, sum_correlation_mat_eigvecs,
            proj_correlation_mat_eigvals, proj_correlation_mat_eigvecs,
            correlation_mat, adv_correlation_mat, cross_correlation_mat)
    else:
        return exact_modes, proj_modes, eigvals, spectral_coeffs


def compute_TLSqrDMD_matrices_direct_method(
    vecs, adv_vecs=None, mode_indices=None, inner_product_weights=None,
    atol=1e-13, rtol=None, max_num_eigvals=None, return_all=False):
    """Computes Total Least Squares DMD modes using data stored in matrices,
    using direct method.

    Args:
        ``vecs``: Matrix whose columns are data vectors.

    Kwargs:
        ``adv_vecs``: Matrix whose columns are data vectors advanced in time.
        If not provided, then it is assumed that the vectors describe a
        sequential time-series. Thus ``vecs`` becomes ``vecs[:, :-1]`` and
        ``adv_vecs`` becomes ``vecs[:, 1:]``.

        ``mode_indices``: List of indices describing which modes to compute.
        Examples are ``range(10)`` or ``[3, 0, 6, 8]``.  If no mode indices are
        specified, then all modes will be computed.

        ``inner_product_weights``: 1D array or matrix of inner product weights.
        Corresponds to :math:`W` in inner product :math:`v_1^* W v_2`.

        ``atol``: Level below which eigenvalues of correlation matrix are
        truncated.

        ``rtol``: Maximum relative difference between largest and smallest
        eigenvalues of correlation matrix.  Smaller ones are truncated.

        ``max_num_eigvals``: Maximum number of DMD eigenvalues that will be
        computed.  This is enforced by truncating the basis onto which the
        approximating linear map is projected.  Computationally, this
        corresponds to truncating the eigendecomposition of the correlation
        matrix. If set to None, no truncation will be performed, and the
        maximum possible number of DMD eigenvalues will be computed.

        ``return_all``: Return more objects, see below. Default is false.

    Returns:

        ``exact_modes``: Matrix whose columns are exact DMD modes.

        ``proj_modes``: Matrix whose columns are projected DMD modes.

        ``eigvals``: 1D array of eigenvalues of approximating low-order linear
        map (DMD eigenvalues).

        ``spectral_coeffs``: 1D array of DMD spectral coefficients, based on
        projection of first data vector.

        If ``return_all`` is true, also returns:

        ``R_low_order_eigvecs``: Matrix of right eigenvectors of approximating
        low-order linear map.

        ``L_low_order_eigvecs``: Matrix of left eigenvectors of approximating
        low-order linear map.

        ``sum_correlation_mat_eigvals``: 1D array of eigenvalues of
        sum correlation matrix.

        ``sum_correlation_mat_eigvecs``: Matrix whose columns are
        eigenvectors of sum correlation matrix.

        ``proj_correlation_mat_eigvals``: 1D array of eigenvalues of
        projected correlation matrix.

        ``proj_correlation_mat_eigvecs``: Matrix whose columns are
        eigenvectors of projected correlation matrix.

    This method does not square the matrix of vectors as in the method of
    snapshots (:py:func:`compute_DMD_matrices_snaps_method`). It's slightly
    more accurate, but slower when the number of elements in a vector is more
    than the number of vectors, i.e.,  when ``vecs`` has more rows than
    columns.

    Note that max_num_eigvals must be set to a value smaller than the rank of
    the dataset.  In other words, if the projection basis for
    total-least-squares DMD is not truncated, then the algorithm reduces to
    standard DMD.  For over-constrained datasets (number of columns in data
    matrix is larger than the number of rows), this occurs naturally.  For
    under-constrained datasets, (number of vector objects is smaller than size
    of vector objects), this must be done explicitly by the user.  At this
    time, there is no standard method for choosing a truncation level.  One
    approach is to look at the roll-off of the correlation matrix eigenvalues,
    which contains information about the "energy" content of each projection
    basis vectors.
    """
    if parallel.is_distributed():
        raise RuntimeError('Cannot run in parallel.')
    vec_space = VectorSpaceMatrices(weights=inner_product_weights)
    vecs = util.make_mat(vecs)
    if adv_vecs is not None:
        adv_vecs = util.make_mat(adv_vecs)

    if inner_product_weights is None:
        vecs_weighted = vecs
        if adv_vecs is not None:
            adv_vecs_weighted = adv_vecs
    elif inner_product_weights.ndim == 1:
        sqrt_weights = np.mat(np.diag(inner_product_weights**0.5))
        vecs_weighted = sqrt_weights * vecs
        if adv_vecs is not None:
            adv_vecs_weighted = sqrt_weights * adv_vecs
    elif inner_product_weights.ndim == 2:
        if inner_product_weights.shape[0] > 500:
            print('Warning: Cholesky decomposition could be time consuming.')
        sqrt_weights = np.mat(np.linalg.cholesky(inner_product_weights)).H
        vecs_weighted = sqrt_weights * vecs
        if adv_vecs is not None:
            adv_vecs_weighted = sqrt_weights * adv_vecs

    # Compute projections of original data (to de-noise).  First consider the
    # sequential data case.
    if adv_vecs is None:
        stacked_U, stacked_sing_vals, sum_correlation_mat_eigvecs =\
            util.svd(np.vstack((vecs_weighted[:, :-1], vecs_weighted[:, 1:])),
            atol=atol, rtol=rtol)

        # Truncate if necessary
        if max_num_eigvals is not None and (
            max_num_eigvals < stacked_sing_vals.size):
            stacked_U = stacked_U[:, :max_num_eigvals]
            stacked_sing_vals = stacked_sing_vals[:max_num_eigvals]
            sum_correlation_mat_eigvecs = sum_correlation_mat_eigvecs[
                :, :max_num_eigvals]

        # Project original data to de-noise
        vecs_proj = (vecs[:, :-1] *
            sum_correlation_mat_eigvecs *
            sum_correlation_mat_eigvecs.H)
        adv_vecs_proj = (vecs[:, 1:] *
            sum_correlation_mat_eigvecs *
            sum_correlation_mat_eigvecs.H)
    # Non-sequential data case
    else:
        if vecs.shape != adv_vecs.shape:
            raise ValueError(('vecs and adv_vecs are not the same shape.'))
        stacked_U, stacked_sing_vals, sum_correlation_mat_eigvecs =\
            util.svd(np.vstack((vecs_weighted, adv_vecs_weighted)), atol=atol,
            rtol=rtol)

        # Truncate if necessary
        if max_num_eigvals is not None and (
            max_num_eigvals < stacked_sing_vals.size):
            stacked_U = stacked_U[:, :max_num_eigvals]
            stacked_sing_vals = stacked_sing_vals[:max_num_eigvals]
            sum_correlation_mat_eigvecs = sum_correlation_mat_eigvecs[
                :, :max_num_eigvals]

        # Project original data to de-noise
        vecs_proj = (vecs *
            sum_correlation_mat_eigvecs *
            sum_correlation_mat_eigvecs.H)
        adv_vecs_proj = (adv_vecs *
            sum_correlation_mat_eigvecs *
            sum_correlation_mat_eigvecs.H)

    # Now proceed with DMD of projected data
<<<<<<< HEAD
    summed_correlation_mats_eigvals = stacked_sing_vals ** 2
    (exact_modes, proj_modes, eigvals, spectral_coeffs,
=======
    sum_correlation_mat_eigvals = stacked_sing_vals ** 2
    (exact_modes, proj_modes, spectral_coeffs, eigvals,
>>>>>>> a1a19841
    R_low_order_eigvecs, L_low_order_eigvecs, proj_correlation_mat_eigvals,
    proj_correlation_mat_eigvecs) = compute_DMD_matrices_direct_method(
        vecs_proj, adv_vecs=adv_vecs_proj, mode_indices=mode_indices,
        inner_product_weights=inner_product_weights, atol=atol, rtol=rtol,
        max_num_eigvals=max_num_eigvals, return_all=True)

    if return_all:
        return (
            exact_modes, proj_modes, eigvals, spectral_coeffs,
            R_low_order_eigvecs, L_low_order_eigvecs,
            sum_correlation_mat_eigvals,
            sum_correlation_mat_eigvecs,
            proj_correlation_mat_eigvals,
            proj_correlation_mat_eigvecs)
    else:
        return exact_modes, proj_modes, eigvals, spectral_coeffs


class TLSqrDMDHandles(DMDHandles):
    """Total Least Squares Dynamic Mode Decomposition implemented for large
    datasets.

    Args:
        ``inner_product``: Function that computes inner product of two vector
        objects.

    Kwargs:
        ``put_mat``: Function to put a matrix out of modred, e.g., write it to
        file.

      	``get_mat``: Function to get a matrix into modred, e.g., load it from
        file.

        ``max_vecs_per_node``: Maximum number of vectors that can be stored in
        memory, per node.

        ``verbosity``: 1 prints progress and warnings, 0 prints almost nothing.

    Computes Total-Least-Squares DMD modes from vector objects (or handles).
    It uses :py:class:`vectorspace.VectorSpaceHandles` for low level functions.

    Usage::

      myDMD = TLSqrDMDHandles(my_inner_product)
      myDMD.compute_decomp(vec_handles, max_num_eigvals=100)
      myDMD.compute_exact_modes(range(50), mode_handles)

    The total-least-squares variant of DMD accounts for an asymmetric treatment
    of the non-time-advanced and time-advanced data in standard DMD, in which
    the former is assumed to be perfect information, whereas all noise is
    limited to the latter.  In many cases, since the non-time-advanced and
    advanced data come from the same source, noise could be present in either.

    Note that max_num_eigvals must be set to a value smaller than the rank of
    the dataset.  In other words, if the projection basis for
    total-least-squares DMD is not truncated, then the algorithm reduces to
    standard DMD.  For over-constrained datasets (number of vector objects  is
    larger than the size of each vector object), this occurs naturally.  For
    under-constrained datasets, (number of vector objects is smaller than size
    of vector objects), this must be done explicitly by the user.  At this
    time, there is no standard method for choosing a truncation level.  One
    approach is to look at the roll-off of the correlation matrix eigenvalues,
    which contains information about the "energy" content of each projection
    basis vectors.

    Also, note that :class:`TLSqrDMDHandles` inherits from
    :class:`DMDHandles`, so
    certain methods are available, even though they are not
    implemented/documented here (namely several ``put`` functions).

    See also :func:`compute_TLSqrDMD_matrices_snaps_method`,
    :func:`compute_TLSqrDMD_matrices_direct_method`, and :mod:`vectors`.
    """
    def __init__(
        self, inner_product, get_mat=util.load_array_text,
        put_mat=util.save_array_text, max_vecs_per_node=None, verbosity=1):
        """Constructor"""
        self.get_mat = get_mat
        self.put_mat = put_mat
        self.verbosity = verbosity
        self.eigvals = None
        self.correlation_mat = None
        self.cross_correlation_mat = None
        self.adv_correlation_mat = None
        self.sum_correlation_mat = None
        self.sum_correlation_mat_eigvals = None
        self.sum_correlation_mat_eigvecs = None
        self.proj_correlation_mat = None
        self.proj_correlation_mat_eigvals = None
        self.proj_correlation_mat_eigvecs = None
        self.low_order_linear_map = None
        self.L_low_order_eigvecs = None
        self.R_low_order_eigvecs = None
        self.spectral_coeffs = None
        self.proj_coeffs = None
        self.adv_proj_coeffs = None
        self.vec_space = VectorSpaceHandles(inner_product=inner_product,
            max_vecs_per_node=max_vecs_per_node, verbosity=verbosity)
        self.vec_handles = None
        self.adv_vec_handles = None


    def compute_eigendecomp(self, atol=1e-13, rtol=None, max_num_eigvals=None):
        """Computes eigendecompositions of correlation matrix and approximating
        low-order linear map.

        Kwargs:
            ``atol``: Level below which eigenvalues of correlation matrix are
            truncated.

            ``rtol``: Maximum relative difference between largest and smallest
            eigenvalues of correlation matrix.  Smaller ones are truncated.

            ``max_num_eigvals``: Maximum number of DMD eigenvalues that will be
            computed.  This is enforced by truncating the basis onto which the
            approximating linear map is projected.  Computationally, this
            corresponds to truncating the eigendecomposition of the correlation
            matrix. If set to None, no truncation will be performed, and the
            maximum possible number of DMD eigenvalues will be computed.

        Useful if you already have the correlation matrix and cross-correlation
        matrix and want to avoid recomputing them.

        Usage::

          TLSqrDMD.correlation_mat = pre_existing_correlation_mat
          TLSqrDMD.adv_correlation_mat = pre_existing_adv_correlation_mat
          TLSqrDMD.cross_correlation_mat = pre_existing_cross_correlation_mat
          TLSqrDMD.compute_eigendecomp()
          TLSqrDMD.compute_exact_modes(
              mode_idx_list, mode_handles, adv_vec_handles=adv_vec_handles)

        Another way to use this is to compute TLSqrDMD using different basis
        truncation levels for the projection of the approximating linear map.
        Start by either computing a full decomposition or by loading
        pre-computed correlation and cross-correlation matrices.

        Usage::

          # Start with a full decomposition
          DMD_eigvals, correlation_mat_eigvals = TLSqrDMD.compute_decomp(
              vec_handles)[0, 3]

          # Do some processing to determine the truncation level, maybe based
          # on the DMD eigenvalues and correlation matrix eigenvalues
          desired_num_eigvals = my_post_processing_func(
              DMD_eigvals, correlation_mat_eigvals)

          # Do a truncated decomposition
          DMD_eigvals_trunc = TLSqrDMD.compute_eigendecomp(
            max_num_eigvals=desired_num_eigvals)

          # Compute modes for truncated decomposition
          TLSqrDMD.compute_exact_modes(
              mode_idx_list, mode_handles, adv_vec_handles=adv_vec_handles)

        Since it doesn't overwrite the correlation and cross-correlation
        matrices, ``compute_eigendecomp`` can be called many times in a row to
        do computations for different truncation levels.  However, the results
        of the decomposition (e.g., ``self.eigvals``) do get overwritten, so
        you may want to call a ``put`` method to save those results somehow.

        Note that the truncation level (corresponding to ``max_num_eigvals``)
        must be set to a value smaller than the rank of the dataset, otherwise
        total-least-squares DMD reduces to standard DMD.  This occurs naturally
        for over-constrained datasets, but must be enforced by the user for
        under-constrined datasets.
        """
        # Compute eigendecomposition of stacked correlation matrix
        self.sum_correlation_mat = (
            self.correlation_mat + self.adv_correlation_mat)
        (self.sum_correlation_mat_eigvals,
        self.sum_correlation_mat_eigvecs) = parallel.call_and_bcast(
            util.eigh, self.sum_correlation_mat,
            atol=atol, rtol=None, is_positive_definite=True)

        # Truncate if necessary
        if max_num_eigvals is not None and (
            max_num_eigvals < self.sum_correlation_mat_eigvals.size):
            self.sum_correlation_mat_eigvals =\
                self.sum_correlation_mat_eigvals[:max_num_eigvals]
            self.sum_correlation_mat_eigvecs =\
                self.sum_correlation_mat_eigvecs[:, :max_num_eigvals]

        # Compute eigendecomposition of projected correlation matrix
        self.proj_correlation_mat = (
            self.sum_correlation_mat_eigvecs *
            self.sum_correlation_mat_eigvecs.H *
            self.correlation_mat *
            self.sum_correlation_mat_eigvecs *
            self.sum_correlation_mat_eigvecs.H)
        (self.proj_correlation_mat_eigvals,
        self.proj_correlation_mat_eigvecs) = parallel.call_and_bcast(
            util.eigh, self.proj_correlation_mat ,
            atol=atol, rtol=None, is_positive_definite=True)

        # Truncate if necessary
        if max_num_eigvals is not None and (
            max_num_eigvals < self.proj_correlation_mat_eigvals.size):
            self.proj_correlation_mat_eigvals =\
                self.proj_correlation_mat_eigvals[:max_num_eigvals]
            self.proj_correlation_mat_eigvecs =\
                self.proj_correlation_mat_eigvecs[:, :max_num_eigvals]

        # Compute low-order linear map
        proj_correlation_mat_eigvals_sqrt_inv = np.mat(np.diag(
            self.proj_correlation_mat_eigvals ** -0.5))
        self.low_order_linear_map = (
            proj_correlation_mat_eigvals_sqrt_inv *
            self.proj_correlation_mat_eigvecs.conj().H *
            self.sum_correlation_mat_eigvecs *
            self.sum_correlation_mat_eigvecs.H *
            self.cross_correlation_mat *
            self.sum_correlation_mat_eigvecs *
            self.sum_correlation_mat_eigvecs.H *
            self.proj_correlation_mat_eigvecs *
            proj_correlation_mat_eigvals_sqrt_inv)

        # Compute eigendecomposition of low-order linear map
        self.eigvals, self.R_low_order_eigvecs, self.L_low_order_eigvecs =\
            parallel.call_and_bcast(
            util.eig_biorthog, self.low_order_linear_map,
            **{'scale_choice':'left'})


    def compute_decomp(
        self, vec_handles, adv_vec_handles=None, atol=1e-13, rtol=None,
        max_num_eigvals=None):
        """Computes eigendecomposition of low-order linear map approximating
        relationship between vector objects, returning various matrices
        necessary for computing and characterizing DMD modes.

        Args:
            ``vec_handles``: List of handles for vector objects.

        Kwargs:
            ``adv_vec_handles``: List of handles for vector objects advanced in
            time.  If not provided, it is assumed that the vector objects
            describe a sequential time-series. Thus ``vec_handles`` becomes
            ``vec_handles[:-1]`` and ``adv_vec_handles`` becomes
            ``vec_handles[1:]``.

            ``atol``: Level below which DMD eigenvalues are truncated.

            ``rtol``: Maximum relative difference between largest and smallest
            DMD eigenvalues.  Smaller ones are truncated.

            ``max_num_eigvals``: Maximum number of DMD eigenvalues that will be
            computed.  This is enforced by truncating the basis onto which the
            approximating linear map is projected.  Computationally, this
            corresponds to truncating the eigendecomposition of the correlation
            matrix. If set to None, no truncation will be performed, and the
            maximum possible number of DMD eigenvalues will be computed.

        Returns:
            ``eigvals``: 1D array of eigenvalues of low-order linear map, i.e.,
            the DMD eigenvalues.

            ``R_low_order_eigvecs``: Matrix whose columns are right
            eigenvectors of approximating low-order linear map.

            ``L_low_order_eigvecs``: Matrix whose columns are left eigenvectors
            of approximating low-order linear map.

            ``sum_correlation_mat_eigvals``: 1D array of eigenvalues of
            sum correlation matrix.

            ``sum_correlation_mat_eigvecs``: Matrix whose columns are
            eigenvectors of sum correlation matrix.

            ``proj_correlation_mat_eigvals``: 1D array of eigenvalues of
            projected correlation matrix.

            ``proj_correlation_mat_eigvecs``: Matrix whose columns are
            eigenvectors of projected correlation matrix.

        Note that the truncation level (corresponding to ``max_num_eigvals``)
        must be set to a value smaller than the rank of the dataset, otherwise
        total-least-squares DMD reduces to standard DMD.  This occurs naturally
        for over-constrained datasets, but must be enforced by the user for
        under-constrined datasets.
        """
        self.vec_handles = vec_handles
        if adv_vec_handles is not None:
            self.adv_vec_handles = adv_vec_handles
            if len(self.vec_handles) != len(self.adv_vec_handles):
                raise ValueError(('Number of vec_handles and adv_vec_handles'
                    ' is not equal.'))

        # For a sequential dataset, compute correlation mat for all vectors.
        # This is more efficient because only one call is made to the inner
        # product routine, even though we don't need the last row/column yet.
        # Later we need all but the last element of the last column, so it is
        # faster to compute all of this now.  Only one extra element is
        # computed, since this is a symmetric inner product matrix.  Then
        # slice the expanded correlation matrix accordingly.
        if adv_vec_handles is None:
            self.expanded_correlation_mat =\
                self.vec_space.compute_symmetric_inner_product_mat(
                self.vec_handles)
            self.correlation_mat = self.expanded_correlation_mat[:-1, :-1]
            self.cross_correlation_mat = self.expanded_correlation_mat[:-1, 1:]
            self.adv_correlation_mat = self.expanded_correlation_mat[1:, 1:]
        # For non-sequential data, compute the correlation matrix from the
        # unadvanced snapshots only.  Compute the cross correlation matrix
        # involving the unadvanced and advanced snapshots separately.
        else:
            self.correlation_mat =\
                self.vec_space.compute_symmetric_inner_product_mat(
                self.vec_handles)
            self.cross_correlation_mat =\
                self.vec_space.compute_inner_product_mat(
                self.vec_handles, self.adv_vec_handles)
            self.adv_correlation_mat =\
                self.vec_space.compute_symmetric_inner_product_mat(
                self.adv_vec_handles)

        # Compute eigendecomposition of low-order linear map.
        self.compute_eigendecomp(
            atol=atol, rtol=rtol, max_num_eigvals=max_num_eigvals)

        return (
            self.eigvals,
            self.R_low_order_eigvecs,
            self.L_low_order_eigvecs,
            self.sum_correlation_mat_eigvals,
            self.sum_correlation_mat_eigvecs,
            self.proj_correlation_mat_eigvals,
            self.proj_correlation_mat_eigvecs)


    def _compute_build_coeffs_exact(self):
        """Compute build coefficients for exact DMD modes."""
        return (
            self.sum_correlation_mat_eigvecs *
            self.sum_correlation_mat_eigvecs.H *
            self.proj_correlation_mat_eigvecs *
            np.mat(np.diag(self.proj_correlation_mat_eigvals ** -0.5)) *
            self.R_low_order_eigvecs
            * np.mat(np.diag(self.eigvals ** -1.)))


    def _compute_build_coeffs_proj(self):
        """Compute build coefficients for projected DMD modes."""
        return (
            self.sum_correlation_mat_eigvecs *
            self.sum_correlation_mat_eigvecs.H *
            self.proj_correlation_mat_eigvecs *
            np.mat(np.diag(self.proj_correlation_mat_eigvals ** -0.5)) *
            self.R_low_order_eigvecs)


    def get_decomp(
        self, eigvals_src, R_low_order_eigvecs_src, L_low_order_eigvecs_src,
        sum_correlation_mat_eigvals_src,
        sum_correlation_mat_eigvecs_src, proj_correlation_mat_eigvals_src,
        proj_correlation_mat_eigvecs_src):
        """Gets the decomposition matrices from sources (memory or file).

        Args:
            ``eigvals_src``: Source from which to retrieve eigenvalues of
            approximating low-order linear map (DMD eigenvalues).

            ``R_low_order_eigvecs_src``: Source from which to retrieve right
            eigenvectors of approximating low-order linear DMD map.

            ``L_low_order_eigvecs_src``: Source from which to retrieve left
            eigenvectors of approximating low-order linear DMD map.

            ``sum_correlation_mat_eigvals_src``: Source from which to
            retrieve eigenvalues of sum correlation matrix.

            ``sum_correlation_mat_eigvecs_src``: Source from which to
            retrieve eigenvectors of sum correlation matrix.

            ``proj_correlation_mat_eigvals_src``: Source from which to
            retrieve eigenvalues of projected correlation matrix.

            ``proj_correlation_mat_eigvecs_src``: Source from which to
            retrieve eigenvectors of projected correlation matrix.
        """
        self.eigvals = np.squeeze(np.array(
            parallel.call_and_bcast(self.get_mat, eigvals_src)))
        self.R_low_order_eigvecs = parallel.call_and_bcast(
            self.get_mat, R_low_order_eigvecs_src)
        self.L_low_order_eigvecs = parallel.call_and_bcast(
            self.get_mat, L_low_order_eigvecs_src)
        self.sum_correlation_mat_eigvals = np.squeeze(np.array(
            parallel.call_and_bcast(
            self.get_mat, sum_correlation_mat_eigvals_src)))
        self.sum_correlation_mat_eigvecs = parallel.call_and_bcast(
            self.get_mat, sum_correlation_mat_eigvecs_src)
        self.proj_correlation_mat_eigvals = np.squeeze(np.array(
            parallel.call_and_bcast(
            self.get_mat, proj_correlation_mat_eigvals_src)))
        self.proj_correlation_mat_eigvecs = parallel.call_and_bcast(
            self.get_mat, proj_correlation_mat_eigvecs_src)


    def get_adv_correlation_mat(self, src):
        """Gets the advanced correlation matrix from source (memory or file).

        Args:
            ``src``: Source from which to retrieve advanced correlation matrix.
        """
        self.adv_correlation_mat = parallel.call_and_bcast(self.get_mat, src)


    def get_sum_correlation_mat(self, src):
        """Gets the sum correlation matrix from source (memory or file).

        Args:
            ``src``: Source from which to retrieve sum correlation matrix.
        """
        self.sum_correlation_mat = parallel.call_and_bcast(
            self.get_mat, src)


    def get_proj_correlation_mat(self, src):
        """Gets the projected correlation matrix from source (memory or file).

        Args:
            ``src``: Source from which to retrieve projected correlation
            matrix.
        """
        self.proj_correlation_mat = parallel.call_and_bcast(self.get_mat, src)


    def put_decomp(
        self, eigvals_dest, R_low_order_eigvecs_dest, L_low_order_eigvecs_dest,
        sum_correlation_mat_eigvals_dest,
        sum_correlation_mat_eigvecs_dest,
        proj_correlation_mat_eigvals_dest, proj_correlation_mat_eigvecs_dest):
        """Puts the decomposition matrices in destinations (file or memory).

        Args:
            ``eigvals_dest``: Destination in which to put eigenvalues of
            approximating low-order linear map (DMD eigenvalues).

            ``R_low_order_eigvecs_dest``: Destination in which to put right
            eigenvectors of approximating low-order linear map.

            ``L_low_order_eigvecs_dest``: Destination in which to put left
            eigenvectors of approximating low-order linear map.

            ``sum_correlation_mat_eigvals_dest``: Destination in which to
            put eigenvalues of sum correlation matrix.

            ``sum_correlation_mat_eigvecs_dest``: Destination in which to
            put eigenvectors of sum correlation matrix.

            ``proj_correlation_mat_eigvals_dest``: Destination in which to put
            eigenvalues of projected correlation matrix.

            ``proj_correlation_mat_eigvecs_dest``: Destination in which to put
            eigenvectors of projected correlation matrix.
        """
        # Don't check if rank is zero because the following methods do.
        self.put_eigvals(eigvals_dest)
        self.put_R_low_order_eigvecs(R_low_order_eigvecs_dest)
        self.put_L_low_order_eigvecs(L_low_order_eigvecs_dest)
        self.put_sum_correlation_mat_eigvals(
            sum_correlation_mat_eigvals_dest)
        self.put_sum_correlation_mat_eigvecs(
            sum_correlation_mat_eigvecs_dest)
        self.put_proj_correlation_mat_eigvals(
            proj_correlation_mat_eigvals_dest)
        self.put_proj_correlation_mat_eigvecs(
            proj_correlation_mat_eigvecs_dest)


    def put_correlation_mat_eigvals(self, dest):
        """This method is not available for total least squares DMD"""
        raise NotImplementedError(
            'This method is not available.  Use '
            'put_sum_correlation_mat_eigvals instead.')


    def put_correlation_mat_eigvecs(self, dest):
        """This method is not available for total least squares DMD"""
        raise NotImplementedError(
            'This method is not available.  Use '
            'put_sum_correlation_mat_eigvecs instead.')


    def put_sum_correlation_mat_eigvals(self, dest):
        """Puts eigenvalues of sum correlation matrix to ``dest``."""
        if parallel.is_rank_zero():
            self.put_mat(self.sum_correlation_mat_eigvals, dest)
        parallel.barrier()


    def put_sum_correlation_mat_eigvecs(self, dest):
        """Puts eigenvectors of sum correlation matrix to ``dest``."""
        if parallel.is_rank_zero():
            self.put_mat(self.sum_correlation_mat_eigvecs, dest)
        parallel.barrier()


    def put_proj_correlation_mat_eigvals(self, dest):
        """Puts eigenvalues of projected correlation matrix to ``dest``."""
        if parallel.is_rank_zero():
            self.put_mat(self.proj_correlation_mat_eigvals, dest)
        parallel.barrier()


    def put_proj_correlation_mat_eigvecs(self, dest):
        """Puts eigenvectors of projected correlation matrix to ``dest``."""
        if parallel.is_rank_zero():
            self.put_mat(self.proj_correlation_mat_eigvecs, dest)
        parallel.barrier()


    def put_adv_correlation_mat(self, dest):
        """Puts advanced correlation mat to ``dest``."""
        if parallel.is_rank_zero():
            self.put_mat(self.adv_correlation_mat, dest)
        parallel.barrier()


    def put_sum_correlation_mat(self, dest):
        """Puts sum correlation mat to ``dest``."""
        if parallel.is_rank_zero():
            self.put_mat(self.sum_correlation_mat, dest)
        parallel.barrier()


    def put_proj_correlation_mat(self, dest):
        """Puts projected correlation mat to ``dest``."""
        if parallel.is_rank_zero():
            self.put_mat(self.proj_correlation_mat, dest)
        parallel.barrier()


    def compute_spectrum(self):
        """Computes DMD spectral coefficients.  These coefficients come from a
        biorthogonal projection of the first (de-noised) vector object onto the
        exact DMD modes, which is analytically equivalent to doing a
        least-squares projection onto the projected DMD modes.

        Returns:
            ``spectral_coeffs``: 1D array of DMD spectral coefficients.
        """
        # TODO: maybe allow for user to choose which column to spectrum from?
        # ie first, last, or mean?
        self.spectral_coeffs = np.abs(np.array(
            self.L_low_order_eigvecs.H *
            np.mat(np.diag(np.sqrt(self.proj_correlation_mat_eigvals))) *
            np.mat(self.proj_correlation_mat_eigvecs[0, :]).T)).squeeze()
        return self.spectral_coeffs


    # Note that a biorthogonal projection onto the exact DMD modes is the same
    # as a least squares projection onto the projected DMD modes, so there is
    # only one method for computing the projection coefficients.
    def compute_proj_coeffs(self):
        """Computes projection of (de-noised) vector objects onto DMD modes.
        Note that a biorthogonal projection onto exact DMD modes is
        analytically equivalent to a least-squares projection onto projected
        DMD modes.

        Returns:
            ``proj_coeffs``: Matrix of projection coefficients for
            (de-noised)vector objects, expressed as a linear combination of DMD
            modes.  Columns correspond to vector objects, rows correspond to
            DMD modes.

            ``adv_proj_coeffs``: Matrix of projection coefficients for
            (de-noised) vector objects advanced in time, expressed as a linear
            combination of DMD modes.  Columns correspond to vector objects,
            rows correspond to DMD modes.
        """
        self.proj_coeffs = (
            self.L_low_order_eigvecs.H *
            np.mat(np.diag(np.sqrt(self.proj_correlation_mat_eigvals))) *
            self.proj_correlation_mat_eigvecs.T)
        self.adv_proj_coeffs = (
            self.L_low_order_eigvecs.H *
            np.mat(np.diag(self.proj_correlation_mat_eigvals ** -0.5)) *
            self.proj_correlation_mat_eigvecs.T *
            self.sum_correlation_mat_eigvecs *
            self.sum_correlation_mat_eigvecs.H *
            self.cross_correlation_mat *
            self.sum_correlation_mat_eigvecs *
            self.sum_correlation_mat_eigvecs.H)

        return self.proj_coeffs, self.adv_proj_coeffs<|MERGE_RESOLUTION|>--- conflicted
+++ resolved
@@ -959,10 +959,6 @@
 
         ``proj_modes``: Matrix whose columns are projected DMD modes.
 
-<<<<<<< HEAD
-=======
-
->>>>>>> a1a19841
         ``eigvals``: 1D array of eigenvalues of approximating low-order linear
         map (DMD eigenvalues).
 
@@ -1294,13 +1290,8 @@
             sum_correlation_mat_eigvecs.H)
 
     # Now proceed with DMD of projected data
-<<<<<<< HEAD
-    summed_correlation_mats_eigvals = stacked_sing_vals ** 2
-    (exact_modes, proj_modes, eigvals, spectral_coeffs,
-=======
     sum_correlation_mat_eigvals = stacked_sing_vals ** 2
     (exact_modes, proj_modes, spectral_coeffs, eigvals,
->>>>>>> a1a19841
     R_low_order_eigvecs, L_low_order_eigvecs, proj_correlation_mat_eigvals,
     proj_correlation_mat_eigvecs) = compute_DMD_matrices_direct_method(
         vecs_proj, adv_vecs=adv_vecs_proj, mode_indices=mode_indices,
