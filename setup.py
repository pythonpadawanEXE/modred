--- conflicted
+++ resolved
@@ -38,11 +38,7 @@
     # keywords='',
     author=('Brandt Belson, Jonathan Tu, and Clancy Rowley;'
             'repacked and ported for Python 3 by Pierre Augier'),
-<<<<<<< HEAD
-    #author_email=,
-=======
     #author_email='',
->>>>>>> 86192667
     url='http://modred.readthedocs.io',
     maintainer=('Brandt Belson, Jonathan Tu, and Clancy Rowley; '
             'repacked & ported for Python3 by Pierre Augier'),
